--- conflicted
+++ resolved
@@ -21,11 +21,7 @@
 
 setup(
     name="wagtail-localize",
-<<<<<<< HEAD
-    version="0.9.1",
-=======
     version=__version__,
->>>>>>> deafc37b
     description="Translation plugin for Wagtail CMS",
     long_description=long_description,
     author="Karl Hobley",
