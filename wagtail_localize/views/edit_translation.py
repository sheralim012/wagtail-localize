import json
import tempfile
from collections import defaultdict

import polib
from django.contrib.admin.utils import quote
from django.contrib.auth import get_user_model
from django.core.exceptions import PermissionDenied, ValidationError
from django.core.serializers.json import DjangoJSONEncoder
from django.db import models, transaction
from django.http import Http404, HttpResponse
from django.urls import reverse
from django.shortcuts import get_object_or_404, render, redirect
from django.utils.functional import cached_property
from django.utils.text import capfirst, slugify
from django.utils.translation import gettext as _
from django.views.decorators.http import require_POST
from modelcluster.fields import ParentalKey
from rest_framework import serializers, status
from rest_framework.decorators import api_view
from rest_framework.response import Response
from wagtail.admin import messages
from wagtail.admin.edit_handlers import TabbedInterface
from wagtail.admin.navigation import get_explorable_root_page
from wagtail.admin.templatetags.wagtailadmin_tags import avatar_url
from wagtail.admin.views.pages.utils import get_valid_next_url_from_request
from wagtail.core import blocks
from wagtail.core.fields import StreamField
from wagtail.core.models import Page, TranslatableMixin
from wagtail.core.utils import cautious_slugify
from wagtail.documents.blocks import DocumentChooserBlock
from wagtail.documents.models import AbstractDocument
from wagtail.images.blocks import ImageChooserBlock
from wagtail.images.models import AbstractImage
from wagtail.snippets.permissions import get_permission_name, user_can_edit_snippet_type
from wagtail.snippets.views.snippets import get_snippet_edit_handler

from wagtail_localize.machine_translators import get_machine_translator
from wagtail_localize.models import Translation, StringTranslation, StringSegment, OverridableSegment, SegmentOverride
from wagtail_localize.segments import StringSegmentValue


class UserSerializer(serializers.ModelSerializer):
    full_name = serializers.ReadOnlyField(source='get_full_name')
    avatar_url = serializers.SerializerMethodField('get_avatar_url')

    def get_avatar_url(self, user):
        return avatar_url(user, size=25)

    class Meta:
        model = get_user_model()
        fields = ['full_name', 'avatar_url']


class StringTranslationSerializer(serializers.ModelSerializer):
    string_id = serializers.ReadOnlyField(source='translation_of_id')
    segment_id = serializers.SerializerMethodField('get_segment_id')
    error = serializers.ReadOnlyField(source='get_error')
    comment = serializers.ReadOnlyField(source='get_comment')
    last_translated_by = UserSerializer()

    def get_segment_id(self, translation):
        if 'translation_source' in self.context:
            translation_source = self.context['translation_source']
            return translation_source.stringsegment_set.filter(
                string_id=translation.translation_of_id,
                context_id=translation.context_id,
            ).values_list('id', flat=True).first()

    class Meta:
        model = StringTranslation
        fields = ['string_id', 'segment_id', 'data', 'error', 'comment', 'last_translated_by']


class SegmentOverrideSerializer(serializers.ModelSerializer):
    segment_id = serializers.SerializerMethodField('get_segment_id')
    error = serializers.ReadOnlyField(source='get_error')

    def get_segment_id(self, override):
        if 'translation_source' in self.context:
            translation_source = self.context['translation_source']

            try:
                return translation_source.overridablesegment_set.only('id').get(
                    context_id=override.context_id,
                ).id
            except OverridableSegment.DoesNotExist:
                return

    class Meta:
        model = SegmentOverride
        fields = ['segment_id', 'data', 'error']


class TabHelper:
    def __init__(self, instance):
        self.instance = instance

    @cached_property
    def edit_handler(self):
        if isinstance(self.instance, Page):
            return self.instance.get_edit_handler()
        else:
            return get_snippet_edit_handler(self.instance.__class__)

    @cached_property
    def tabs(self):
        if isinstance(self.edit_handler, TabbedInterface):
            tabs = []

            for tab in self.edit_handler.children:
                tabs.append(tab.heading)

            return tabs

        else:
            return [_("Content")]

    @property
    def tabs_with_slugs(self):
        return [
            {
                'label': label,
                'slug': cautious_slugify(label),
            }
            for label in self.tabs
        ]

    @cached_property
    def field_tab_mapping(self):
        if isinstance(self.edit_handler, TabbedInterface):
            field_tabs = {}
            for tab in self.edit_handler.children:
                for tab_field in tab.required_fields():
                    field_tabs[tab_field] = tab.heading

            return field_tabs
        else:
            return {}

    def get_field_tab(self, field_name):
        if field_name in self.field_tab_mapping:
            return self.field_tab_mapping[field_name]
        else:
            return self.tabs[0]


def get_segment_location_info(source_instance, tab_helper, content_path, widget=False):
    context_path_components = content_path.split('.')
    field = source_instance._meta.get_field(context_path_components[0])

    # Work out which tab the segment is on from edit handler
    tab = cautious_slugify(tab_helper.get_field_tab(field.name))

    def widget_from_field(field):
        if isinstance(field, models.ForeignKey):
            if issubclass(field.related_model, Page):
                # TODO: Allowed page types
                return {
                    'type': 'page_chooser'
                }

            elif issubclass(field.related_model, AbstractDocument):
                return {
                    'type': 'document_chooser'
                }

            elif issubclass(field.related_model, AbstractImage):
                return {
                    'type': 'image_chooser'
                }

        elif isinstance(field, (models.CharField, models.TextField, models.EmailField, models.URLField)):
            return {
                'type': 'text',
            }

        return {
            'type': 'unknown'
        }

    def widget_from_block(block):
        if isinstance(block, blocks.PageChooserBlock):
            # TODO: Allowed page types
            return {
                'type': 'page_chooser'
            }

        elif isinstance(block, DocumentChooserBlock):
            return {
                'type': 'document_chooser'
            }

        elif isinstance(block, ImageChooserBlock):
            return {
                'type': 'image_chooser'
            }

        elif isinstance(block, (blocks.CharBlock, blocks.TextBlock, blocks.EmailBlock, blocks.URLBlock)):
            return {
                'type': 'text',
            }

        return {
            'type': 'unknown'
        }

    if isinstance(field, StreamField):
        stream_value = field.value_from_object(source_instance)
        stream_blocks_by_id = {
            block.id: block
            for block in field.value_from_object(source_instance)
        }
        block_id = context_path_components[1]
        block_value = stream_blocks_by_id[block_id]
        block_type = stream_value.stream_block.child_blocks[block_value.block_type]

        if isinstance(block_type, blocks.StructBlock):
            block_field_name = context_path_components[2]
            block_field = block_type.child_blocks[block_field_name].label
        else:
            block_field = None

        return {
            'tab': tab,
            'field': capfirst(block_type.label),
            'blockId': block_id,
            'fieldHelpText': '',
            'subField': block_field,
            'widget': widget_from_block(block_type.child_blocks[block_field_name]) if widget else None,
        }

    elif (
        isinstance(field, (models.ManyToOneRel))
        and isinstance(field.remote_field, ParentalKey)
        and issubclass(field.related_model, TranslatableMixin)
    ):
        child_field = field.related_model._meta.get_field(context_path_components[2])

        return {
            'tab': tab,
            'field': capfirst(field.related_model._meta.verbose_name),
            'blockId': context_path_components[1],
<<<<<<< HEAD
            'fieldHelpText': force_text(child_field.help_text),
            'subField': capfirst(force_text(child_field.verbose_name)),
            'widget': widget_from_field(child_field) if widget else None,
=======
            'fieldHelpText': child_field.help_text,
            'subField': capfirst(child_field.verbose_name),
>>>>>>> aa1f83d9
        }

    else:
        return {
            'tab': tab,
            'field': capfirst(field.verbose_name),
            'blockId': None,
            'fieldHelpText': field.help_text,
            'subField': None,
            'widget': widget_from_field(field) if widget else None,
        }


def edit_translation(request, translation, instance):
    if isinstance(instance, Page):
        # Page
        # Note: Edit permission is already checked by the edit page view

        page_perms = instance.permissions_for_user(request.user)

        is_live = instance.live
        is_locked = instance.locked

        if instance.live_revision:
            last_published_at = instance.live_revision.created_at
            last_published_by = instance.live_revision.user
        else:
            last_published_at = instance.last_published_at
            last_published_by = None

        if instance.live:
            live_url = instance.full_url
        else:
            live_url = None

        can_publish = page_perms.can_publish()
        can_unpublish = page_perms.can_unpublish()
        can_lock = page_perms.can_lock()
        can_unlock = page_perms.can_unlock()
        can_delete = page_perms.can_delete()

    else:
        # Snippet
        # Note: Edit permission is already checked by the edit snippet view

        is_live = True
        is_locked = False
        last_published_at = None
        last_published_by = None
        live_url = None

        can_publish = True
        can_unpublish = False
        can_lock = False
        can_unlock = False
        can_delete = request.user.has_perm(get_permission_name('delete', instance.__class__))

    source_instance = translation.source.get_source_instance()

    if request.method == 'POST':
        if request.POST.get('action') == 'publish':
            if isinstance(instance, Page):
                if not page_perms.can_publish():
                    raise PermissionDenied

            try:
                translation.save_target(user=request.user, publish=True)

            except ValidationError:
                messages.error(request, _("New validation errors were found when publishing '{object}' in {locale}. Please fix them or click publish again to ignore these translations for now.").format(
                    object=str(instance),
                    locale=translation.target_locale.get_display_name()
                ))

            else:
                # Refresh instance to title in success message is up to date
                instance.refresh_from_db()

                string_segments = translation.source.stringsegment_set.all().order_by('order')
                string_translations = string_segments.get_translations(translation.target_locale)

                # Using annotate_translation as this ignores errors by default (so both errors and missing segments treated the same)
                if string_segments.annotate_translation(translation.target_locale).filter(translation__isnull=True).exists():
                    # One or more strings had an error
                    messages.warning(request, _("Published '{object}' in {locale} with missing translations - see below.").format(
                        object=str(instance),
                        locale=translation.target_locale.get_display_name()
                    ))

                else:
                    messages.success(request, _("Published '{object}' in {locale}.").format(
                        object=str(instance),
                        locale=translation.target_locale.get_display_name()
                    ))

        return redirect(request.path)

    string_segments = translation.source.stringsegment_set.all().order_by('order')
    string_translations = string_segments.get_translations(translation.target_locale)

    overridable_segments = translation.source.overridablesegment_set.all().order_by('order')
    segment_overrides = overridable_segments.get_overrides(translation.target_locale)
    related_object_segments = translation.source.relatedobjectsegment_set.all().order_by('order')

    tab_helper = TabHelper(source_instance)

    breadcrumb = []
    if isinstance(instance, Page):
        # find the closest common ancestor of the pages that this user has direct explore permission
        # (i.e. add/edit/publish/lock) over; this will be the root of the breadcrumb
        cca = get_explorable_root_page(request.user)
        if cca:
            breadcrumb = [
                {
                    'id': page.id,
                    'isRoot': page.is_root(),
                    'title': page.title,
                    'exploreUrl': reverse('wagtailadmin_explore_root') if page.is_root() else reverse('wagtailadmin_explore', args=[page.id]),
                }
                for page in instance.get_ancestors(inclusive=False).descendant_of(cca, inclusive=True)
            ]

    machine_translator = None
    translator = get_machine_translator()
    if translator and translator.can_translate(translation.source.locale, translation.target_locale):
        machine_translator = {
            'name': translator.display_name,
            'url': reverse('wagtail_localize:machine_translate', args=[translation.id]),
        }

    string_segment_data = [
        {
            'type': 'string',
            'id': segment.id,
            'contentPath': segment.context.path,
            'source': segment.string.data,
            'location': get_segment_location_info(source_instance, tab_helper, segment.context.path),
            'editUrl': reverse('wagtail_localize:edit_string_translation', kwargs={'translation_id': translation.id, 'string_segment_id': segment.id}),
            'order': segment.order,
        }
        for segment in string_segments
    ]
    syncronised_value_segment_data = [
        {
            'type': 'synchronised_value',
            'id': segment.id,
            'contentPath': segment.context.path,
            'location': get_segment_location_info(source_instance, tab_helper, segment.context.path, widget=True),
            'value': segment.data,
            'editUrl': reverse('wagtail_localize:edit_override', kwargs={'translation_id': translation.id, 'overridable_segment_id': segment.id}),
            'order': segment.order,
        }
        for segment in overridable_segments
    ]

    def get_source_object_info(segment):
        instance = segment.get_source_instance()

        if isinstance(instance, Page):
            return {
                'title': str(instance),
                'isLive': instance.live,
                'liveUrl': instance.full_url,
                'editUrl': reverse('wagtailadmin_pages:edit', args=[instance.id]),
                'createTranslationRequestUrl': reverse('wagtail_localize:submit_page_translation', args=[instance.id]),
            }

        else:
            return {
                'title': str(instance),
                'isLive': True,
                'editUrl': reverse('wagtailsnippets:edit', args=[instance._meta.app_label, instance._meta.model_name, quote(instance.id)]),
                'createTranslationRequestUrl': reverse('wagtail_localize:submit_snippet_translation', args=[instance._meta.app_label, instance._meta.model_name, quote(instance.id)]),
            }

    def get_dest_object_info(segment):
        instance = segment.object.get_instance_or_none(translation.target_locale)
        if not instance:
            return

        if isinstance(instance, Page):
            return {
                'title': str(instance),
                'isLive': instance.live,
                'liveUrl': instance.full_url,
                'editUrl': reverse('wagtailadmin_pages:edit', args=[instance.id]),
            }

        else:
            return {
                'title': str(instance),
                'isLive': True,
                'editUrl': reverse('wagtailsnippets:edit', args=[instance._meta.app_label, instance._meta.model_name, quote(instance.id)]),
            }

    def get_translation_progress(segment, locale):
        # TODO: handle manually translated things
        try:
            translation = Translation.objects.get(source__object_id=segment.object_id, target_locale=locale, enabled=True)

        except Translation.DoesNotExist:
            return

        total_segments, translated_segments = translation.get_progress()

        return {
            'totalSegments': total_segments,
            'translatedSegments': translated_segments,
        }

    related_object_segment_data = [
        {
            'type': 'related_object',
            'id': segment.id,
            'contentPath': segment.context.path,
            'location': get_segment_location_info(source_instance, tab_helper, segment),
            'order': segment.order,
            'source': get_source_object_info(segment),
            'dest': get_dest_object_info(segment),
            'translationProgress': get_translation_progress(segment, translation.target_locale),
        }
        for segment in related_object_segments
    ]

    segments = string_segment_data + syncronised_value_segment_data + related_object_segment_data
    segments.sort(key=lambda segment: segment['order'])

    return render(request, 'wagtail_localize/admin/edit_translation.html', {
        # These props are passed directly to the TranslationEditor react component
        'props': json.dumps({
            'object': {
                'title': str(instance),
                'isLive': is_live,
                'isLocked': is_locked,
                'lastPublishedDate': last_published_at.strftime('%-d %B %Y') if last_published_at is not None else None,
                'lastPublishedBy': UserSerializer(last_published_by).data if last_published_by is not None else None,
                'liveUrl': live_url,
            },
            'breadcrumb': breadcrumb,
            'tabs': tab_helper.tabs_with_slugs,
            'sourceLocale': {
                'code': translation.source.locale.language_code,
                'displayName': translation.source.locale.get_display_name(),
            },
            'locale': {
                'code': translation.target_locale.language_code,
                'displayName': translation.target_locale.get_display_name(),
            },
            'translations': [
                {
                    'title': str(translated_instance),
                    'locale': {
                        'code': translated_instance.locale.language_code,
                        'displayName': translated_instance.locale.get_display_name(),
                    },
                    'editUrl': reverse('wagtailadmin_pages:edit', args=[translated_instance.id]) if isinstance(translated_instance, Page) else reverse('wagtailsnippets:edit', args=[translated_instance._meta.app_label, translated_instance._meta.model_name, quote(translated_instance.id)]),
                }
                for translated_instance in instance.get_translations().select_related('locale')
            ],
            'perms': {
                'canPublish': can_publish,
                'canUnpublish': can_unpublish,
                'canLock': can_lock,
                'canUnlock': can_unlock,
                'canDelete': can_delete,
            },
            'links': {
                'downloadPofile': reverse('wagtail_localize:download_pofile', args=[translation.id]),
                'uploadPofile': reverse('wagtail_localize:upload_pofile', args=[translation.id]),
                'unpublishUrl': reverse('wagtailadmin_pages:unpublish', args=[instance.id]) if isinstance(instance, Page) else None,
                'lockUrl': reverse('wagtailadmin_pages:lock', args=[instance.id]) if isinstance(instance, Page) else None,
                'unlockUrl': reverse('wagtailadmin_pages:unlock', args=[instance.id]) if isinstance(instance, Page) else None,
                'deleteUrl': reverse('wagtailadmin_pages:delete', args=[instance.id]) if isinstance(instance, Page) else reverse('wagtailsnippets:delete', args=[instance._meta.app_label, instance._meta.model_name, quote(instance.pk)]),
                'stopTranslationUrl': reverse('wagtail_localize:stop_translation', args=[translation.id]),
            },
            'previewModes': [
                {
                    'mode': mode,
                    'label': label,
                    'url': reverse('wagtail_localize:preview_translation', args=[translation.id]) if mode == instance.default_preview_mode else reverse('wagtail_localize:preview_translation', args=[translation.id, mode]),
                }
                for mode, label in (instance.preview_modes if isinstance(instance, Page) else [])
            ],
            'machineTranslator': machine_translator,
            'segments': segments,

            # We serialize the translation data using Django REST Framework.
            # This gives us a consistent representation with the APIs so we
            # can dynamically update translations in the view.
            'initialStringTranslations': StringTranslationSerializer(string_translations, many=True, context={'translation_source': translation.source}).data,
<<<<<<< HEAD
            'initialOverrides': SegmentOverrideSerializer(segment_overrides, many=True, context={'translation_source': translation.source}).data,
        })
=======
        }, cls=DjangoJSONEncoder)
>>>>>>> aa1f83d9
    })


def user_can_edit_instance(user, instance):
    if isinstance(instance, Page):
        # Page
        page_perms = instance.permissions_for_user(user)
        return page_perms.can_edit()

    else:
        # Snippet
        return user_can_edit_snippet_type(user, instance.__class__)


def preview_translation(request, translation_id, mode=None):
    translation = get_object_or_404(Translation, id=translation_id)

    instance = translation.get_target_instance()

    if not isinstance(instance, Page):
        raise Http404

    if not user_can_edit_instance(request.user, instance):
        raise PermissionDenied

    if mode is None:
        mode = instance.default_preview_mode

    if mode not in dict(instance.preview_modes):
        raise Http404

    translation = translation.source.get_ephemeral_translated_instance(translation.target_locale, fallback=True)

    return translation.make_preview_request(request, mode)


@require_POST
def stop_translation(request, translation_id):
    translation = get_object_or_404(Translation, id=translation_id)

    instance = translation.get_target_instance()
    if not user_can_edit_instance(request.user, instance):
        raise PermissionDenied

    translation.enabled = False
    translation.save(update_fields=['enabled'])

    next_url = get_valid_next_url_from_request(request)
    if not next_url:
        # Note: You should always provide a next URL when using this view!
        next_url = reverse('wagtailadmin_home')

    messages.success(
        request,
        _("Translation has been stopped.")
    )

    return redirect(next_url)


@require_POST
def restart_translation(request, translation, instance):
    # This view is hooked in using the before_edit_page hook so we don't need to check for edit permission
    translation.enabled = True
    translation.save(update_fields=['enabled'])

    messages.success(
        request,
        _("Translation has been restarted.")
    )

    if isinstance(instance, Page):
        return redirect('wagtailadmin_pages:edit', instance.id)
    else:
        return redirect('wagtailsnippets:edit', instance._meta.app_label, instance._meta.model_name, quote(instance.pk))


@api_view(['PUT', 'DELETE'])
def edit_string_translation(request, translation_id, string_segment_id):
    translation = get_object_or_404(Translation, id=translation_id)
    string_segment = get_object_or_404(StringSegment, id=string_segment_id)

    if string_segment.context.object_id != translation.source.object_id:
        raise Http404

    instance = translation.get_target_instance()
    if not user_can_edit_instance(request.user, instance):
        raise PermissionDenied

    if request.method == 'PUT':
        string_translation, created = StringTranslation.objects.update_or_create(
            translation_of_id=string_segment.string_id,
            locale_id=translation.target_locale_id,
            context_id=string_segment.context_id,
            defaults={
                'data': request.POST['value'],
                'translation_type': StringTranslation.TRANSLATION_TYPE_MANUAL,
                'tool_name': "",
                'last_translated_by': request.user,
                'has_error': False,
                'field_error': "",
            }
        )

        return Response(StringTranslationSerializer(string_translation, context={'translation_source': translation.source}).data, status=status.HTTP_201_CREATED if created else status.HTTP_200_OK)

    elif request.method == 'DELETE':
        string_translation = StringTranslation.objects.filter(
            translation_of_id=string_segment.string_id,
            locale_id=translation.target_locale_id,
            context_id=string_segment.context_id,
        ).first()

        if string_translation:
            string_translation.delete()

            return Response(StringTranslationSerializer(string_translation, context={'translation_source': translation.source}).data, status=status.HTTP_200_OK)

        else:
            # Note: this is still considered a success in the frontend
            return Response(status=status.HTTP_404_NOT_FOUND)


@api_view(['PUT', 'DELETE'])
def edit_override(request, translation_id, overridable_segment_id):
    translation = get_object_or_404(Translation, id=translation_id)
    overridable_segment = get_object_or_404(OverridableSegment, id=overridable_segment_id)

    if overridable_segment.context.object_id != translation.source.object_id:
        raise Http404

    instance = translation.get_target_instance()
    if not user_can_edit_instance(request.user, instance):
        raise PermissionDenied

    if request.method == 'PUT':
        override, created = SegmentOverride.objects.update_or_create(
            locale_id=translation.target_locale_id,
            context_id=overridable_segment.context_id,
            defaults={
                'data': request.POST['value'],
            }
        )

        return Response(SegmentOverrideSerializer(override, context={'translation_source': translation.source}).data, status=status.HTTP_201_CREATED if created else status.HTTP_200_OK)

    elif request.method == 'DELETE':
        override = SegmentOverride.objects.filter(
            locale_id=translation.target_locale_id,
            context_id=overridable_segment.context_id,
        ).first()

        if override:
            override.delete()

            return Response(SegmentOverrideSerializer(override, context={'translation_source': translation.source}).data, status=status.HTTP_200_OK)

        else:
            # Note: this is still considered a success in the frontend
            return Response(status=status.HTTP_404_NOT_FOUND)


def download_pofile(request, translation_id):
    translation = get_object_or_404(Translation, id=translation_id)

    instance = translation.get_target_instance()
    if not user_can_edit_instance(request.user, instance):
        raise PermissionDenied

    response = HttpResponse(str(translation.export_po()), content_type="text/x-gettext-translation")
    response["Content-Disposition"] = (
        "attachment; filename=%s-%s.po" % (
            slugify(translation.source.object_repr),
            translation.target_locale.language_code,
        )
    )
    return response


@require_POST
def upload_pofile(request, translation_id):
    translation = get_object_or_404(Translation, id=translation_id)

    instance = translation.get_target_instance()
    if not user_can_edit_instance(request.user, instance):
        raise PermissionDenied

    do_import = True

    with tempfile.NamedTemporaryFile() as f:
        # Note: polib.pofile accepts either a filename or contents. We cannot pass the
        # contents directly into polib.pofile or users could upload a file containing
        # a filename and this will be read by polib!
        f.write(request.FILES["file"].read())
        f.flush()

        try:
            po = polib.pofile(f.name)

        except (OSError, UnicodeDecodeError):
            # Annoyingly, POLib uses OSError for parser exceptions...
            messages.error(
                request,
                _("Please upload a valid PO file.")
            )
            do_import = False

    if do_import:
        translation_id = po.metadata['X-WagtailLocalize-TranslationID']
        if translation_id != str(translation.uuid):
            messages.error(
                request,
                _("Cannot import PO file that was created for a different translation.")
            )
            do_import = False

    if do_import:
        translation.import_po(po, user=request.user, tool_name="PO File")

        messages.success(
            request,
            _("Successfully imported translations from PO File.")
        )

    # Work out where to redirect to
    next_url = get_valid_next_url_from_request(request)
    if not next_url:
        # Note: You should always provide a next URL when using this view!
        next_url = reverse('wagtailadmin_home')

    return redirect(next_url)


@require_POST
def machine_translate(request, translation_id):
    translation = get_object_or_404(Translation, id=translation_id)

    instance = translation.get_target_instance()
    if not user_can_edit_instance(request.user, instance):
        raise PermissionDenied

    translator = get_machine_translator()
    if translator is None:
        raise Http404

    if not translator.can_translate(translation.source.locale, translation.target_locale):
        raise Http404

    # Get segments
    segments = defaultdict(list)
    for string_segment in translation.source.stringsegment_set.all().select_related("context", "string"):
        segment = StringSegmentValue(
            string_segment.context.path, string_segment.string.as_value()
        ).with_order(string_segment.order)
        if string_segment.attrs:
            segment.attrs = json.loads(string_segment.attrs)

        # Don't translate if there already is a translation
        if StringTranslation.objects.filter(
            translation_of_id=string_segment.string_id,
            locale=translation.target_locale,
            context_id=string_segment.context_id,
        ).exists():
            continue

        segments[segment.string].append((string_segment.string_id, string_segment.context_id))

    if segments:
        translations = translator.translate(translation.source.locale, translation.target_locale, segments.keys())

        with transaction.atomic():
            for string, contexts in segments.items():
                for string_id, context_id in contexts:
                    StringTranslation.objects.get_or_create(
                        translation_of_id=string_id,
                        locale=translation.target_locale,
                        context_id=context_id,
                        defaults={
                            'data': translations[string].data,
                            'translation_type': StringTranslation.TRANSLATION_TYPE_MACHINE,
                            'tool_name': translator.display_name,
                            'last_translated_by': request.user,
                            'has_error': False,
                            'field_error': "",
                        }
                    )

        messages.success(
            request,
            _("Successfully translated with {}.").format(translator.display_name)
        )

    else:
        messages.warning(
            request,
            _("There isn't anything left to translate.")
        )

    # Work out where to redirect to
    next_url = get_valid_next_url_from_request(request)
    if not next_url:
        # Note: You should always provide a next URL when using this view!
        next_url = reverse('wagtailadmin_home')

    return redirect(next_url)<|MERGE_RESOLUTION|>--- conflicted
+++ resolved
@@ -241,14 +241,9 @@
             'tab': tab,
             'field': capfirst(field.related_model._meta.verbose_name),
             'blockId': context_path_components[1],
-<<<<<<< HEAD
-            'fieldHelpText': force_text(child_field.help_text),
-            'subField': capfirst(force_text(child_field.verbose_name)),
-            'widget': widget_from_field(child_field) if widget else None,
-=======
             'fieldHelpText': child_field.help_text,
             'subField': capfirst(child_field.verbose_name),
->>>>>>> aa1f83d9
+            'widget': widget_from_field(child_field) if widget else None,
         }
 
     else:
@@ -539,12 +534,8 @@
             # This gives us a consistent representation with the APIs so we
             # can dynamically update translations in the view.
             'initialStringTranslations': StringTranslationSerializer(string_translations, many=True, context={'translation_source': translation.source}).data,
-<<<<<<< HEAD
             'initialOverrides': SegmentOverrideSerializer(segment_overrides, many=True, context={'translation_source': translation.source}).data,
-        })
-=======
         }, cls=DjangoJSONEncoder)
->>>>>>> aa1f83d9
     })
 
 
